<script lang="ts">
  import { onMount } from "svelte";

  function defaultLayout(): Object {
    let xLabels = getXLabels();
<<<<<<< HEAD

    let plotData = {
      data: getConcededBars(),
      layout: {
        title: null,
=======
    return {
        title: false,
>>>>>>> cc570402
        autosize: true,
        margin: { r: 20, l: 60, t: 15, b: 40, pad: 5 },
        hovermode: "closest",
        barmode: "overlay",
        bargap: 0,
        plot_bgcolor: "#fafafa",
        paper_bgcolor: "#fafafa",
        yaxis: getYAxisLayout(),
        xaxis: {
          title: { text: "Conceded" },
          linecolor: "black",
          showgrid: false,
          showline: false,
          fixedrange: true,
          ticktext: xLabels,
          tickvals: xLabels,
        },
        legend: {
          x: 1,
          xanchor: "right",
          y: 0.95,
        },
        dragmode: false,
      }
  }

  function setDefaultLayout() {
    if (setup) {
      let layoutUpdate = {
        "yaxis.title": { text: "Conceded" },
        "yaxis.visible": true,
        "margin.l": 60,
      };
      Plotly.update(plotDiv, {}, layoutUpdate);
    }
  }

  function setMobileLayout() {
    if (setup) {
      let layoutUpdate = {
        "yaxis.title": null,
        "yaxis.visible": false,
        "margin.l": 20,
      };
      Plotly.update(plotDiv, {}, layoutUpdate);
    }
  }

  function buildPlotData(): PlotData {
    let plotData = {
      data: getConcededBars(),
      layout: defaultLayout(),
      config: {
        responsive: true,
        showSendToCloud: false,
        displayModeBar: false,
      },
    };
    return plotData;
  }

  function genPlot() {
    plotData = buildPlotData();
    new Plotly.newPlot(
      plotDiv,
      plotData.data,
      plotData.layout,
      plotData.config
    ).then((plot) => {
      // Once plot generated, add resizable attribute to it to shorten height for mobile view
      plot.children[0].children[0].classList.add("resizable-graph");
    });
  }

  function refreshPlot() {
    if (setup) {
      plotData.data[1] = getConcededTeamBars();
      Plotly.relayout(plotDiv, {
        yaxis: getYAxisLayout(),
      });
      Plotly.redraw(plotDiv);
      if (mobileView) {
        setMobileLayout();
      }
    }
  }

  let plotDiv: HTMLDivElement, plotData: PlotData;
  let setup = false;
  onMount(() => {
    genPlot();
    setup = true;
  });

  $: team && refreshPlot();
  $: !mobileView && setDefaultLayout();
  $: setup && mobileView && setMobileLayout();

  export let team: string,
    getConcededBars: Function,
    getConcededTeamBars: Function,
    getXLabels: Function,
    getYAxisLayout: Function,
    mobileView: boolean;
</script>

<div id="plotly">
  <div id="plotDiv" bind:this={plotDiv}></div>
</div><|MERGE_RESOLUTION|>--- conflicted
+++ resolved
@@ -3,16 +3,8 @@
 
   function defaultLayout(): Object {
     let xLabels = getXLabels();
-<<<<<<< HEAD
-
-    let plotData = {
-      data: getConcededBars(),
-      layout: {
-        title: null,
-=======
     return {
         title: false,
->>>>>>> cc570402
         autosize: true,
         margin: { r: 20, l: 60, t: 15, b: 40, pad: 5 },
         hovermode: "closest",

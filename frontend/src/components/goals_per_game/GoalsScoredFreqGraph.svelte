--- conflicted
+++ resolved
@@ -56,36 +56,7 @@
   function buildPlotData(): PlotData {
     let plotData = {
       data: getScoredBars(),
-<<<<<<< HEAD
-      layout: {
-        title: null,
-        autosize: true,
-        margin: { r: 20, l: 60, t: 15, b: 40, pad: 5 },
-        hovermode: "closest",
-        barmode: "overlay",
-        bargap: 0,
-        plot_bgcolor: "#fafafa",
-        paper_bgcolor: "#fafafa",
-        yaxis: getYAxisLayout(),
-        xaxis: {
-          title: { text: "Scored" },
-          linecolor: "black",
-          showgrid: false,
-          showline: false,
-          fixedrange: true,
-          ticktext: xLabels,
-          tickvals: xLabels,
-        },
-        legend: {
-          x: 1,
-          xanchor: "right",
-          y: 0.95,
-        },
-        dragmode: false,
-      },
-=======
       layout: defaultLayout(),
->>>>>>> cc570402
       config: {
         responsive: true,
         showSendToCloud: false,
